[workspace]
resolver = "2"

members = [
    'client/distance',
    'distance-oracle',
    'end2end-tests',
    'live-tests',
    'node',
    'pallets/authority-members',
    'pallets/certification',
    'pallets/distance',
    'pallets/duniter-test-parameters',
    'pallets/duniter-test-parameters/macro',
    'pallets/duniter-wot',
    'pallets/identity',
    'pallets/membership',
    'pallets/oneshot-account',
    'pallets/quota',
    'pallets/smith-members',
    'pallets/universal-dividend',
    'pallets/upgrade-origin',
    'primitives/distance',
    'primitives/membership',
    'resources/weight_analyzer',
    'runtime/common',
    'runtime/gdev',
    'xtask',
]

[workspace.package]
authors = [
    'librelois <c@elo.tf>',
    'tuxmain <tuxmain@zettascript.org>',
    'c-geek <https://forum.duniter.org/u/cgeek>',
    'HugoTrentesaux <https://trentesaux.fr>',
    'bgallois <benjamin@gallois.cc>',
    'Duniter Developers <https://duniter.org>',
    'Axiom-Team Developers <https://axiom-team.fr>',
]
description = 'Crypto-currency software (based on Substrate framework) to operate Ğ1 libre currency'
edition = '2021'
homepage = 'https://duniter.org'
license = 'AGPL-3.0'
repository = 'https://git.duniter.org/nodes/rust/duniter-v2s'
version = '1.0.0'

[workspace.dependencies]
# crates.io dependencies
anyhow = { version = "1.0.81", default-features = false }
countmap = { version = "0.2.0", default-features = false }
ctrlc = { version = "3.4.4", default-features = false }
cucumber = { version = "0.20.2", default-features = false }
env_logger = { version = "0.11.3", default-features = false }
notify = { version = "6.1.1", default-features = false }
portpicker = { version = "0.1.1", default-features = false }
notify-debouncer-mini = { version = "0.4.1", default-features = false }
async-io = { version = "2.3.1", default-features = false }
async-trait = { version = "0.1.78", default-features = false }
thiserror = { version = "1.0.58", default-features = false }
frame-metadata = { version = "16.0.0", default-features = false }
<<<<<<< HEAD
graphql_client = { version = "0.10.0" }
bs58 = { version = "0.5.0", default-features = false }
placeholder = { version = "1.1.3", default-features = false }
getrandom = { version = "0.2.12", default-features = false }
impl-trait-for-tuples = { version = "0.2.2", default-features = false }
clap = { version = "4.4.18" }
clap_complete = { version = "4.4.10" }
reqwest = { version = "0.11.11", default-features = false, features = ["rustls-tls"] }
=======
graphql_client = { version = "0.13.0" }
bs58 = { version = "0.5.1", default-features = false }
placeholder = { version = "1.1.4", default-features = false }
clap = { version = "4.5.3" }
clap_complete = { version = "4.5.1" }
reqwest = { version = "0.12.0", default-features = false, features = ["rustls-tls"] }
>>>>>>> f7d5ad47
glob = { version = "0.3.1", default-features = false }
convert_case = { version = "0.6.0", default-features = false }
subweight-core = { version = "3.3.1", default-features = false }
version_check = { version = "0.9.4", default-features = false }
codec = { package = "parity-scale-codec", version = "3.6.9", default-features = false }
enum-as-inner = { version = "=0.5.1", default-features = false }                        #https://github.com/bluejekyll/trust-dns/issues/1946
futures = { version = "0.3.30", default-features = false }
tera = { version = "1", default-features = false }
hex = { version = "0.4.3", default-features = false }
jsonrpsee = { version = "0.24.3", default-features = false } # Version should exactly match polkadot one
lazy_static = { version = "1.4.0", default-features = false }
log = { version = "0.4.21", default-features = false }
maplit = { version = '1.0.2', default-features = false }
proc-macro2 = { version = '1.0.79', default-features = false }
quote = { version = '1.0.35', default-features = false }
syn = { version = '2.0.53', default-features = false }
memmap2 = { version = "0.9.4", default-features = false }
num-format = { version = "0.4.4", default-features = false }
smallvec = { version = "1.13.2", default-features = false }
hex-literal = { version = '0.4.1', default-features = false }
scale-info = { version = "2.11.0", default-features = false }
scale-value = { version = "0.14.1", default-features = false }
serde = { version = "1.0.197", default-features = false }
serde_derive = { version = "1.0.197", default-features = false }
serde_yaml = { version = "0.9.33", default-features = false }
serde_json = { version = "1.0.114", default-features = false }
fnv = { version = "1.0.7", default-features = false }
tokio = { version = "1.36.0", default-features = false }
time = { version = "0.3.34", default-features = false }
time-macros = { version = "0.2.17", default-features = false }
num-traits = { version = "0.2.18", default-features = false }
rayon = { version = "1.9.0", default-features = false }
simple_logger = { version = "4.3.3", default-features = false }
bincode = { version = "1.3.3", default-features = false }
dubp-wot = { version = "0.11.1", default-features = false }
flate2 = { version = "1.0.28", default-features = false }

# Subxt
subxt = { git = 'https://github.com/duniter/subxt', branch = 'subxt-v0.37.0-duniter-substrate-v1.16.0', default-features = false }

# local dependencies
weight-analyzer = { path = "resources/weight_analyzer", default-features = false }
common-runtime = { path = 'runtime/common', default-features = false }
dc-distance = { path = 'client/distance', default-features = false }
distance-oracle = { path = 'distance-oracle', default-features = false }
g1-runtime = { path = 'runtime/g1', default-features = false }
gdev-runtime = { path = 'runtime/gdev', default-features = false }
gtest-runtime = { path = 'runtime/gtest', default-features = false }
pallet-authority-members = { path = 'pallets/authority-members', default-features = false }
pallet-certification = { path = 'pallets/certification', default-features = false }
pallet-distance = { path = "pallets/distance", default-features = false }
pallet-duniter-account = { path = 'pallets/duniter-account', default-features = false }
pallet-duniter-test-parameters = { path = 'pallets/duniter-test-parameters', default-features = false }
pallet-duniter-test-parameters-macro = { path = 'pallets/duniter-test-parameters/macro', default-features = false }
duniter-primitives = { path = 'primitives/duniter', default-features = false }
pallet-duniter-wot = { path = 'pallets/duniter-wot', default-features = false }
pallet-identity = { path = 'pallets/identity', default-features = false }
pallet-membership = { path = 'pallets/membership', default-features = false }
pallet-offences = { path = 'pallets/offences', default-features = false }
pallet-oneshot-account = { path = 'pallets/oneshot-account', default-features = false }
pallet-provide-randomness = { path = 'pallets/provide-randomness', default-features = false }
pallet-quota = { path = 'pallets/quota', default-features = false }
pallet-session-benchmarking = { path = 'pallets/session-benchmarking', default-features = false }
pallet-smith-members = { path = 'pallets/smith-members', default-features = false }
pallet-universal-dividend = { path = 'pallets/universal-dividend', default-features = false }
pallet-upgrade-origin = { path = 'pallets/upgrade-origin', default-features = false }
sp-distance = { path = 'primitives/distance', default-features = false }
sp-membership = { path = 'primitives/membership', default-features = false }

# substrate dependencies
pallet-transaction-payment-rpc = { git = 'https://github.com/duniter/duniter-polkadot-sdk', branch = 'duniter-substrate-v1.16.0', default-features = false }
frame-benchmarking = { git = 'https://github.com/duniter/duniter-polkadot-sdk', branch = 'duniter-substrate-v1.16.0', default-features = false }
frame-executive = { git = 'https://github.com/duniter/duniter-polkadot-sdk', branch = 'duniter-substrate-v1.16.0', default-features = false }
frame-support = { git = 'https://github.com/duniter/duniter-polkadot-sdk', branch = 'duniter-substrate-v1.16.0', default-features = false }
frame-system = { git = 'https://github.com/duniter/duniter-polkadot-sdk', branch = 'duniter-substrate-v1.16.0', default-features = false }
frame-system-benchmarking = { git = 'https://github.com/duniter/duniter-polkadot-sdk', branch = 'duniter-substrate-v1.16.0', default-features = false }
frame-system-rpc-runtime-api = { git = 'https://github.com/duniter/duniter-polkadot-sdk', branch = 'duniter-substrate-v1.16.0', default-features = false }
frame-try-runtime = { git = 'https://github.com/duniter/duniter-polkadot-sdk', branch = 'duniter-substrate-v1.16.0', default-features = false }
pallet-atomic-swap = { git = 'https://github.com/duniter/duniter-polkadot-sdk', branch = 'duniter-substrate-v1.16.0', default-features = false }
pallet-authority-discovery = { git = 'https://github.com/duniter/duniter-polkadot-sdk', branch = 'duniter-substrate-v1.16.0', default-features = false }
pallet-authorship = { git = 'https://github.com/duniter/duniter-polkadot-sdk', branch = 'duniter-substrate-v1.16.0', default-features = false }
pallet-babe = { git = 'https://github.com/duniter/duniter-polkadot-sdk', branch = 'duniter-substrate-v1.16.0', default-features = false }
pallet-balances = { git = 'https://github.com/duniter/duniter-polkadot-sdk', branch = 'duniter-substrate-v1.16.0', default-features = false }
pallet-collective = { git = 'https://github.com/duniter/duniter-polkadot-sdk', branch = 'duniter-substrate-v1.16.0', default-features = false }
pallet-grandpa = { git = 'https://github.com/duniter/duniter-polkadot-sdk', branch = 'duniter-substrate-v1.16.0', default-features = false }
pallet-im-online = { git = 'https://github.com/duniter/duniter-polkadot-sdk', branch = 'duniter-substrate-v1.16.0', default-features = false }
pallet-multisig = { git = 'https://github.com/duniter/duniter-polkadot-sdk', branch = 'duniter-substrate-v1.16.0', default-features = false }
pallet-preimage = { git = 'https://github.com/duniter/duniter-polkadot-sdk', branch = 'duniter-substrate-v1.16.0', default-features = false }
pallet-proxy = { git = 'https://github.com/duniter/duniter-polkadot-sdk', branch = 'duniter-substrate-v1.16.0', default-features = false }
pallet-scheduler = { git = 'https://github.com/duniter/duniter-polkadot-sdk', branch = 'duniter-substrate-v1.16.0', default-features = false }
pallet-session = { git = 'https://github.com/duniter/duniter-polkadot-sdk', branch = 'duniter-substrate-v1.16.0', default-features = false }
pallet-sudo = { git = 'https://github.com/duniter/duniter-polkadot-sdk', branch = 'duniter-substrate-v1.16.0', default-features = false }
pallet-timestamp = { git = 'https://github.com/duniter/duniter-polkadot-sdk', branch = 'duniter-substrate-v1.16.0', default-features = false }
pallet-transaction-payment = { git = 'https://github.com/duniter/duniter-polkadot-sdk', branch = 'duniter-substrate-v1.16.0', default-features = false }
pallet-transaction-payment-rpc-runtime-api = { git = 'https://github.com/duniter/duniter-polkadot-sdk', branch = 'duniter-substrate-v1.16.0', default-features = false }
pallet-treasury = { git = 'https://github.com/duniter/duniter-polkadot-sdk', branch = 'duniter-substrate-v1.16.0', default-features = false }
pallet-utility = { git = 'https://github.com/duniter/duniter-polkadot-sdk', branch = 'duniter-substrate-v1.16.0', default-features = false }
sp-api = { git = 'https://github.com/duniter/duniter-polkadot-sdk', branch = 'duniter-substrate-v1.16.0', default-features = false }
sp-arithmetic = { git = 'https://github.com/duniter/duniter-polkadot-sdk', branch = 'duniter-substrate-v1.16.0', default-features = false }
sp-block-builder = { git = 'https://github.com/duniter/duniter-polkadot-sdk', branch = 'duniter-substrate-v1.16.0', default-features = false }
sc-client-db = { git = 'https://github.com/duniter/duniter-polkadot-sdk', branch = 'duniter-substrate-v1.16.0', default-features = false }
sc-client-api = { git = 'https://github.com/duniter/duniter-polkadot-sdk', branch = 'duniter-substrate-v1.16.0', default-features = false }
sc-consensus-grandpa = { git = 'https://github.com/duniter/duniter-polkadot-sdk', branch = 'duniter-substrate-v1.16.0', default-features = false }
sc-rpc = { git = 'https://github.com/duniter/duniter-polkadot-sdk', branch = 'duniter-substrate-v1.16.0', default-features = false }
sc-consensus-grandpa-rpc = { git = 'https://github.com/duniter/duniter-polkadot-sdk', branch = 'duniter-substrate-v1.16.0', default-features = false }
sc-consensus-babe = { git = 'https://github.com/duniter/duniter-polkadot-sdk', branch = 'duniter-substrate-v1.16.0', default-features = false }
sc-consensus-babe-rpc = { git = 'https://github.com/duniter/duniter-polkadot-sdk', branch = 'duniter-substrate-v1.16.0', default-features = false }
sp-blockchain = { git = 'https://github.com/duniter/duniter-polkadot-sdk', branch = 'duniter-substrate-v1.16.0', default-features = false }
sc-offchain = { git = 'https://github.com/duniter/duniter-polkadot-sdk', branch = 'duniter-substrate-v1.16.0', default-features = false }
sp-consensus-babe = { git = 'https://github.com/duniter/duniter-polkadot-sdk', branch = 'duniter-substrate-v1.16.0', default-features = false }
sp-consensus-grandpa = { git = 'https://github.com/duniter/duniter-polkadot-sdk', branch = 'duniter-substrate-v1.16.0', default-features = false }
sp-core = { git = 'https://github.com/duniter/duniter-polkadot-sdk', branch = 'duniter-substrate-v1.16.0', default-features = false }
sp-inherents = { git = 'https://github.com/duniter/duniter-polkadot-sdk', branch = 'duniter-substrate-v1.16.0', default-features = false }
sp-offchain = { git = 'https://github.com/duniter/duniter-polkadot-sdk', branch = 'duniter-substrate-v1.16.0', default-features = false }
sp-runtime = { git = 'https://github.com/duniter/duniter-polkadot-sdk', branch = 'duniter-substrate-v1.16.0', default-features = false }
sp-session = { git = 'https://github.com/duniter/duniter-polkadot-sdk', branch = 'duniter-substrate-v1.16.0', default-features = false }
sp-staking = { git = 'https://github.com/duniter/duniter-polkadot-sdk', branch = 'duniter-substrate-v1.16.0', default-features = false }
sp-weights = { git = 'https://github.com/duniter/duniter-polkadot-sdk', branch = 'duniter-substrate-v1.16.0', default-features = false }
sp-transaction-pool = { git = 'https://github.com/duniter/duniter-polkadot-sdk', branch = 'duniter-substrate-v1.16.0', default-features = false }
sp-version = { git = 'https://github.com/duniter/duniter-polkadot-sdk', branch = 'duniter-substrate-v1.16.0', default-features = false }
sc-cli = { git = 'https://github.com/duniter/duniter-polkadot-sdk', branch = 'duniter-substrate-v1.16.0', default-features = false }
sc-service = { git = 'https://github.com/duniter/duniter-polkadot-sdk', branch = 'duniter-substrate-v1.16.0', default-features = false }
sp-trie = { git = 'https://github.com/duniter/duniter-polkadot-sdk', branch = 'duniter-substrate-v1.16.0', default-features = false }
sp-authority-discovery = { git = 'https://github.com/duniter/duniter-polkadot-sdk', branch = 'duniter-substrate-v1.16.0', default-features = false }
sp-genesis-builder = { git = 'https://github.com/duniter/duniter-polkadot-sdk', branch = 'duniter-substrate-v1.16.0', default-features = false }
sp-keyring = { git = 'https://github.com/duniter/duniter-polkadot-sdk', branch = 'duniter-substrate-v1.16.0', default-features = false }
sp-consensus = { git = 'https://github.com/duniter/duniter-polkadot-sdk', branch = 'duniter-substrate-v1.16.0', default-features = false }
sp-core-hashing = { git = 'https://github.com/duniter/duniter-polkadot-sdk', branch = 'duniter-substrate-v1.16.0', default-features = false }
sc-keystore = { git = 'https://github.com/duniter/duniter-polkadot-sdk', branch = 'duniter-substrate-v1.16.0', default-features = false }
sc-rpc-api = { git = 'https://github.com/duniter/duniter-polkadot-sdk', branch = 'duniter-substrate-v1.16.0', default-features = false }
substrate-wasm-builder = { git = 'https://github.com/duniter/duniter-polkadot-sdk', branch = 'duniter-substrate-v1.16.0', default-features = false }
sp-io = { git = 'https://github.com/duniter/duniter-polkadot-sdk', branch = 'duniter-substrate-v1.16.0', default-features = false }
substrate-build-script-utils = { git = 'https://github.com/duniter/duniter-polkadot-sdk', branch = 'duniter-substrate-v1.16.0' }
node-primitives = { git = 'https://github.com/duniter/duniter-polkadot-sdk', branch = 'duniter-substrate-v1.16.0', default-features = false }
frame-benchmarking-cli = { git = 'https://github.com/duniter/duniter-polkadot-sdk', branch = 'duniter-substrate-v1.16.0', default-features = false }
sc-chain-spec = { git = 'https://github.com/duniter/duniter-polkadot-sdk', branch = 'duniter-substrate-v1.16.0', default-features = false }
sc-consensus = { git = 'https://github.com/duniter/duniter-polkadot-sdk', branch = 'duniter-substrate-v1.16.0', default-features = false }
sc-consensus-manual-seal = { git = 'https://github.com/duniter/duniter-polkadot-sdk', branch = 'duniter-substrate-v1.16.0', default-features = false }
sc-executor = { git = 'https://github.com/duniter/duniter-polkadot-sdk', branch = 'duniter-substrate-v1.16.0', default-features = false }
sc-telemetry = { git = 'https://github.com/duniter/duniter-polkadot-sdk', branch = 'duniter-substrate-v1.16.0', default-features = false }
sc-transaction-pool = { git = 'https://github.com/duniter/duniter-polkadot-sdk', branch = 'duniter-substrate-v1.16.0', default-features = false }
sc-basic-authorship = { git = 'https://github.com/duniter/duniter-polkadot-sdk', branch = 'duniter-substrate-v1.16.0', default-features = false }
sc-network = { git = 'https://github.com/duniter/duniter-polkadot-sdk', branch = 'duniter-substrate-v1.16.0', default-features = false }
sp-keystore = { git = 'https://github.com/duniter/duniter-polkadot-sdk', branch = 'duniter-substrate-v1.16.0', default-features = false }
sp-storage = { git = 'https://github.com/duniter/duniter-polkadot-sdk', branch = 'duniter-substrate-v1.16.0', default-features = false }
sp-timestamp = { git = 'https://github.com/duniter/duniter-polkadot-sdk', branch = 'duniter-substrate-v1.16.0', default-features = false }
sp-transaction-storage-proof = { git = 'https://github.com/duniter/duniter-polkadot-sdk', branch = 'duniter-substrate-v1.16.0', default-features = false }
sc-transaction-pool-api = { git = 'https://github.com/duniter/duniter-polkadot-sdk', branch = 'duniter-substrate-v1.16.0', default-features = false }
sp-state-machine = { git = 'https://github.com/duniter/duniter-polkadot-sdk', branch = 'duniter-substrate-v1.16.0', default-features = false }
substrate-frame-rpc-system = { git = 'https://github.com/duniter/duniter-polkadot-sdk', branch = 'duniter-substrate-v1.16.0', default-features = false }

# The list of dependencies below (which can be both direct and indirect dependencies) are crates
# that are suspected to be CPU-intensive, and that are unlikely to require debugging (as some of
# their debug info might be missing) or to require to be frequently recompiled. We compile these
# dependencies with `opt-level=3` even in "dev" mode in order to make "dev" mode more usable.
# The majority of these crates are cryptographic libraries.
#
# This list is only relevant when running `cargo build` from within
# the Duniter-v2s workspace.
#
# If you see an error mentioning "profile package spec ... did not match any packages", it
# probably concerns this list.
#
# This list is ordered alphabetically.
[profile.dev.package]
blake2 = { opt-level = 3 }
blake2b_simd = { opt-level = 3 }
chacha20poly1305 = { opt-level = 3 }
cranelift-codegen = { opt-level = 3 }
cranelift-wasm = { opt-level = 3 }
crc32fast = { opt-level = 3 }
crossbeam-deque = { opt-level = 3 }
crypto-mac = { opt-level = 3 }
curve25519-dalek = { opt-level = 3 }
ed25519-dalek = { opt-level = 3 }
futures-channel = { opt-level = 3 }
hashbrown = { opt-level = 3 }
hash-db = { opt-level = 3 }
hmac = { opt-level = 3 }
httparse = { opt-level = 3 }
integer-sqrt = { opt-level = 3 }
keccak = { opt-level = 3 }
libm = { opt-level = 3 }
libsecp256k1 = { opt-level = 3 }
libz-sys = { opt-level = 3 }
mio = { opt-level = 3 }
nalgebra = { opt-level = 3 }
num-bigint = { opt-level = 3 }
parking_lot = { opt-level = 3 }
parking_lot_core = { opt-level = 3 }
percent-encoding = { opt-level = 3 }
primitive-types = { opt-level = 3 }
ring = { opt-level = 3 }
rustls = { opt-level = 3 }
sha2 = { opt-level = 3 }
sha3 = { opt-level = 3 }
smallvec = { opt-level = 3 }
snow = { opt-level = 3 }
twox-hash = { opt-level = 3 }
uint = { opt-level = 3 }
x25519-dalek = { opt-level = 3 }
yamux = { opt-level = 3 }
zeroize = { opt-level = 3 }

[profile.release]
# Link Time Optimization
lto = "thin"
# Substrate runtime requires unwinding.
panic = "unwind"
<|MERGE_RESOLUTION|>--- conflicted
+++ resolved
@@ -59,7 +59,6 @@
 async-trait = { version = "0.1.78", default-features = false }
 thiserror = { version = "1.0.58", default-features = false }
 frame-metadata = { version = "16.0.0", default-features = false }
-<<<<<<< HEAD
 graphql_client = { version = "0.10.0" }
 bs58 = { version = "0.5.0", default-features = false }
 placeholder = { version = "1.1.3", default-features = false }
@@ -67,21 +66,15 @@
 impl-trait-for-tuples = { version = "0.2.2", default-features = false }
 clap = { version = "4.4.18" }
 clap_complete = { version = "4.4.10" }
-reqwest = { version = "0.11.11", default-features = false, features = ["rustls-tls"] }
-=======
-graphql_client = { version = "0.13.0" }
-bs58 = { version = "0.5.1", default-features = false }
-placeholder = { version = "1.1.4", default-features = false }
-clap = { version = "4.5.3" }
-clap_complete = { version = "4.5.1" }
-reqwest = { version = "0.12.0", default-features = false, features = ["rustls-tls"] }
->>>>>>> f7d5ad47
+reqwest = { version = "0.12.0", default-features = false, features = [
+    "rustls-tls",
+] }
 glob = { version = "0.3.1", default-features = false }
 convert_case = { version = "0.6.0", default-features = false }
 subweight-core = { version = "3.3.1", default-features = false }
 version_check = { version = "0.9.4", default-features = false }
 codec = { package = "parity-scale-codec", version = "3.6.9", default-features = false }
-enum-as-inner = { version = "=0.5.1", default-features = false }                        #https://github.com/bluejekyll/trust-dns/issues/1946
+enum-as-inner = { version = "=0.5.1", default-features = false } #https://github.com/bluejekyll/trust-dns/issues/1946
 futures = { version = "0.3.30", default-features = false }
 tera = { version = "1", default-features = false }
 hex = { version = "0.4.3", default-features = false }
@@ -284,4 +277,4 @@
 # Link Time Optimization
 lto = "thin"
 # Substrate runtime requires unwinding.
-panic = "unwind"
+panic = "unwind"