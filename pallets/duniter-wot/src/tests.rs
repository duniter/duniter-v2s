--- conflicted
+++ resolved
@@ -187,19 +187,6 @@
                 topics: vec![],
             }
         );
-<<<<<<< HEAD
-=======
-
-        // Ferdie has just been validated, so the wot diff should contain her entry and all her
-        // certifications
-        assert_eq!(
-            DuniterWot::wot_diffs(),
-            vec![
-                WotDiff::AddNode(6),
-                WotDiff::AddLink(1, 6),
-                WotDiff::AddLink(2, 6)
-            ]
-        );
 
         // After PendingMembershipPeriod, Ferdie identity should not expire
         run_to_block(6);
@@ -212,7 +199,6 @@
                 status: IdtyStatus::Validated,
             })
         );
->>>>>>> e16ccd5f
     });
 }
 
