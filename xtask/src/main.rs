--- conflicted
+++ resolved
@@ -57,10 +57,7 @@
     ReleaseNetwork { network: String, branch: String },
     /// Release a new runtime
     ReleaseRuntime {
-<<<<<<< HEAD
-=======
         name: String,
->>>>>>> f7d5ad47
         network: String,
         branch: String,
         milestone: String,
@@ -110,18 +107,11 @@
             release_runtime::release_network(network, branch).await
         }
         DuniterXTaskCommand::ReleaseRuntime {
-<<<<<<< HEAD
-            network,
-            branch,
-            milestone,
-        } => release_runtime::release_runtime(network, branch, milestone).await,
-=======
             name,
             network,
             branch,
             milestone,
         } => release_runtime::release_runtime(name, network, branch, milestone).await,
->>>>>>> f7d5ad47
         DuniterXTaskCommand::PrintSpec { network } => release_runtime::print_spec(network).await,
         DuniterXTaskCommand::CreateAssetLink {
             tag,
